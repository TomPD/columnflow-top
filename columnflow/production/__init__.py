--- conflicted
+++ resolved
@@ -7,12 +7,7 @@
 from __future__ import annotations
 
 import inspect
-<<<<<<< HEAD
-from typing import Callable
-from functools import wraps
-=======
 from typing import Callable, Sequence
->>>>>>> 72bc88be
 
 from columnflow.util import DerivableMeta
 from columnflow.columnar_util import TaskArrayFunction
@@ -20,172 +15,10 @@
 
 
 class Producer(TaskArrayFunction):
-<<<<<<< HEAD
-    """Derivative of :py:class:`~columnflow.columnar_util.TaskArrayFunction`
-    that handles producing new columns.
-
-    A :py:class:`~.Producer` is designed to calculate new observables and
-    produce new columns for them in the input :py:class:`ak.Array`.
-    The new observables can be calculated from already existing NanoAOD columns,
-    or from the outputs of other :py:class:`Producer`. If run after the
-    :py:class:`~columnflow.tasks.reduction.ReduceEvents` tasks, a :py:class:`Producer`
-    has also access to additional fields that are added by
-    :py:class:`~columnflow.selection.Selector`
-    instances. As for all derivatives of
-    :py:class:`~columnflow.columnar_util.TaskArrayFunction`,
-    the new columns must be specified in the `produces` set.
-
-    For example, a :py:class:`Producer` that squares the pt of jets could like
-    something like this:
-
-    .. code-block:: python
-
-        # coding: utf-8
-
-        # import Producer class and producer decorrator
-        from columnflow.production import Producer, producer
-
-        # use maybe import for safe imports, regardless of current position
-        # in task tree structure
-        from columnflow.util import maybe_import
-
-        # load central default value (`EMPTY_FLOAT`), the Route class to form
-        # column field names (`Route`) and function to add new columns
-        # (`set_ak_column`)
-        from columnflow.columnar_util import EMPTY_FLOAT, Route, set_ak_column
-
-        # import numpy and awkward
-        np = maybe_import("numpy")
-        ak = maybe_import("awkward")
-
-        # create short hand to add columns containing floats with float32 precision
-        import functools
-        set_ak_column_f32 = functools.partial(set_ak_column, value_type=np.float32)
-
-
-        # call decorrator to create new Producer instance and wrap function
-        # that calculates the observable with it. The name of the Producer
-        # instance is the same as the name of the function
-        @producer(
-            # Define which columns are needed to calculate the observable.
-            # In this example, we only need the pt values of the Jets
-            uses={
-                "Jet.pt",
-            },
-            # Define which columns are produced. In this case, we create a
-            # new column for the squared values of the pts called "squared_pt"
-            produces={
-                "squared_pt",
-            },
-        )
-        def square_pts(self: Producer, events: ak.Array, **kwargs) -> ak.Array:
-
-            # now add the four momenta of the first two `Jet`s using the
-            # `sum` function of coffea's LorentzVector class
-            square_pts = np.square(events.Jet.pt)
-
-            # now add the new column to the array *events*. The column contains
-            # the mass of the summed four momenta where there are at least
-            # two jets, and the default value `EMPTY_FLOAT` otherwise.
-            events = set_ak_column_f32(
-                events,
-                "squared_pt",
-                squared_pts,
-            )
-
-            return events
-
-    The decorrator will create a new :py:class:`~.Producer` instance with the
-    name of your function. The function itself is set as the `call_func` of
-    the :py:class:`~.Producer` instance. All keyword arguments specified in the
-    :py:meth:`~.Producer.producer` are available as member variables of your
-    new :py:class:`~.Producer` instance.
-
-    You can also combine different :py:class:`Producer` instances with each other,
-    or even create completely new fields.
-    For example, a :py:class:`Producer` that produces the invariant mass of
-    ``Jet`` pairs could look something like this:
-
-    .. code-block:: python
-
-        # coding: utf-8
-
-        # import Producer class and producer decorrator
-        from columnflow.production import Producer, producer
-
-        # use maybe import for safe imports, regardless of current position
-        # in task tree structure
-        from columnflow.util import maybe_import
-
-        # load central default value (`EMPTY_FLOAT`), the Route class to form
-        # column field names (`Route`) and function to add new columns
-        # (`set_ak_column`)
-        from columnflow.columnar_util import EMPTY_FLOAT, Route, set_ak_column
-
-        # import additional producer to attach behavior of four momenta
-        # to current array
-        from columnflow.production.util import attach_coffea_behavior
-
-        # import numpy and awkward
-        np = maybe_import("numpy")
-        ak = maybe_import("awkward")
-
-        # create short hand to add columns containing floats with float32 precision
-        import functools
-        set_ak_column_f32 = functools.partial(set_ak_column, value_type=np.float32)
-
-
-        # call decorrator to create new Producer instance and wrap function
-        # that calculates the observable with it. The name of the Producer
-        # instance is the same as the name of the function
-        @producer(
-            # Define which columns are needed to calculate the observable.
-            # In this example, we use the four momenta information as well
-            # as everything that the attach_coffea_behavior Producer needs
-            uses={
-                "nJet", "Jet.pt", "Jet.mass", "Jet.eta", "Jet.phi", "Jet.e",
-                attach_coffea_behavior,
-            },
-            # Define which columns are produced. In this case, we create a
-            # new field `hardest_dijet`, which will have one property `mass`
-            produces={
-                "hardest_dijet.mass",
-            },
-        )
-        def dijet_mass(self: Producer, events: ak.Array, **kwargs) -> ak.Array:
-
-            # attach four momenta behavior for the field `Jet`
-            # for more information see documentation of attach_coffea_behavior
-            events = self[attach_coffea_behavior](events, collections=["Jet"], **kwargs)
-
-            # now add the four momenta of the first two `Jet`s using the
-            # `sum` function of coffea's LorentzVector class
-            dijets = events.Jet[:, :2].sum(axis=1)
-
-            # the `add` operation is only meaningful if we have at leas two
-            # jets, so create a selection accordingly
-            dijet_mask = ak.num(events.Jet, axis=1) >= 2
-
-            # now add the new column to the array *events*. The column contains
-            # the mass of the summed four momenta where there are at least
-            # two jets, and the default value `EMPTY_FLOAT` otherwise.
-            events = set_ak_column_f32(
-                events,
-                "hardest_dijet.mass",
-                ak.where(dijet_mask, dijets.mass, EMPTY_FLOAT),
-            )
-
-            return events
-
-    This allows for a seemless combination of different :py:class:`Producer`
-    modules, such as :py:class:`~columnflow.production.util.attach_coffea_behavior`.
-    """
-=======
     """
     Base class for all producers.
     """
 
->>>>>>> 72bc88be
     @classmethod
     def producer(
         cls,
@@ -197,29 +30,6 @@
         shifts_only: Sequence[str] | set[str] | None = None,
         **kwargs,
     ) -> DerivableMeta | Callable:
-<<<<<<< HEAD
-        """Decorator for creating a new :py:class:`Producer` subclass with
-        additional, optional *bases* and attaching the decorated function to it
-        as ``call_func``. When *mc_only* (*data_only*) is *True*, the producer
-        is skipped and not considered by other calibrators, selectors and
-        producers in case they are evalauted on an
-        :py:class:`order.dataset.Dataset` whose ``is_mc`` attribute is *False* (*True*).
-
-        All additional *kwargs* are added as class members of the new subclasses.
-
-        :param func: Callable function that produces new columns, defaults to None
-        :type func: Callable | None, optional
-        :param bases: Additional bases for new Producer instance, defaults to ()
-        :type bases: tuple, optional
-        :param mc_only: boolean flag indicating that this Producer instance
-            should only run on Monte Carlo simulation, defaults to False
-        :type mc_only: bool, optional
-        :param data_only: boolean flag indicating that this Producer instance
-            should only run on observed data, defaults to False
-        :type data_only: bool, optional
-        :return: new Producer instance
-        :rtype: DerivableMeta | Callable
-=======
         """
         Decorator for creating a new :py:class:`Producer` subclass with
         additional, optional *bases* and attaching the decorated function to it
@@ -244,51 +54,12 @@
         :param data_only: boolean flag indicating that this Producer instance
             should only run on observed data
         :return: new Producer instance
->>>>>>> 72bc88be
         """
         # prepare shifts_only
         if shifts_only:
             shifts_only = set(expand_shift_sources(shifts_only))
 
         def decorator(func: Callable) -> DerivableMeta:
-<<<<<<< HEAD
-            @wraps(func)
-            def wrapper(*args, **kwargs):
-                # create the class dict
-                cls_dict = {"call_func": func}
-                cls_dict.update(kwargs)
-
-                # get the module name
-                frame = inspect.stack()[1]
-                module = inspect.getmodule(frame[0])
-
-                # get the producer name
-                cls_name = cls_dict.pop("cls_name", func.__name__)
-
-                # optionally add skip function
-                if mc_only and data_only:
-                    raise Exception(f"producer {cls_name} received both mc_only and data_only")
-                if mc_only or data_only:
-                    if cls_dict.get("skip_func"):
-                        raise Exception(
-                            f"producer {cls_name} received custom skip_func, but mc_only or data_only are set",
-                        )
-
-                    def skip_func(self):
-                        # never skip when there is not dataset
-                        if not getattr(self, "dataset_inst", None):
-                            return False
-
-                        return self.dataset_inst.is_mc != bool(mc_only)
-
-                    cls_dict["skip_func"] = skip_func
-
-                # create the subclass
-                subclass = cls.derive(cls_name, bases=bases, cls_dict=cls_dict, module=module)
-                subclass.__doc__ = func.__doc__
-                return subclass
-            return wrapper(func, **kwargs)
-=======
             # create the class dict
             cls_dict = {
                 "call_func": func,
@@ -342,7 +113,6 @@
             subclass = cls.derive(cls_name, bases=bases, cls_dict=cls_dict, module=module)
 
             return subclass
->>>>>>> 72bc88be
 
         return decorator(func) if func else decorator
 
