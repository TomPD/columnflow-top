--- conflicted
+++ resolved
@@ -9,11 +9,7 @@
 import gc
 import time
 import itertools
-<<<<<<< HEAD
-from typing import Sequence, Any, Iterable, Union
-=======
 from collections import Counter
->>>>>>> 5bec4563
 
 import luigi
 import law
