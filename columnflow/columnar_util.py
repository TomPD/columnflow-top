--- conflicted
+++ resolved
@@ -1637,10 +1637,6 @@
     def _get_columns(
         self,
         io_flag: IOFlag,
-<<<<<<< HEAD
-        _cache: set | None = None,
-=======
->>>>>>> c64fea54
         dependencies: bool = True,
         _cache: set | None = None,
     ) -> set[str]:
@@ -1655,11 +1651,7 @@
             _cache = set()
 
         # declare _this_ call cached
-<<<<<<< HEAD
-        _cache.add(self.Flagged(self, io_flag))
-=======
         _cache.add(self.IOFlagged(self, io_flag))
->>>>>>> c64fea54
 
         # add columns of all dependent objects
         for obj in (self.uses_instances if io_flag == self.IOFlag.USES else self.produces_instances):
@@ -1989,7 +1981,6 @@
 
         return super().instantiate_dependency(cls, **kwargs)
 
-<<<<<<< HEAD
     def _get_cached_result(self) -> Any | law.NoValue:
         """
         Returns the last cached result or :py:attr:`law.no_value` if no cached result was found.
@@ -2018,8 +2009,6 @@
                 if isinstance(obj, TaskArrayFunction):
                     obj._clear_cache(dependencies=dependencies)
 
-=======
->>>>>>> c64fea54
     def _get_all_shifts(self, _cache: set | None = None) -> set[str]:
         # init the call cache
         if _cache is None:
